--- conflicted
+++ resolved
@@ -84,16 +84,7 @@
     private final FileFormatDataSourceStats stats;
 
     @Inject
-<<<<<<< HEAD
-    public ParquetPageSourceFactory(TypeManager typeManager, HiveClientConfig config, HdfsEnvironment hdfsEnvironment, FileFormatDataSourceStats stats)
-    {
-        this(typeManager, requireNonNull(config, "hiveClientConfig is null").isUseParquetColumnNames(), hdfsEnvironment, stats);
-    }
-
-    public ParquetPageSourceFactory(TypeManager typeManager, boolean useParquetColumnNames, HdfsEnvironment hdfsEnvironment, FileFormatDataSourceStats stats)
-=======
     public ParquetPageSourceFactory(TypeManager typeManager, HdfsEnvironment hdfsEnvironment, FileFormatDataSourceStats stats)
->>>>>>> d4b108fc
     {
         this.typeManager = requireNonNull(typeManager, "typeManager is null");
         this.hdfsEnvironment = requireNonNull(hdfsEnvironment, "hdfsEnvironment is null");
