/*
 * Licensed under the Apache License, Version 2.0 (the "License");
 * you may not use this file except in compliance with the License.
 * You may obtain a copy of the License at
 *
 *     http://www.apache.org/licenses/LICENSE-2.0
 *
 * Unless required by applicable law or agreed to in writing, software
 * distributed under the License is distributed on an "AS IS" BASIS,
 * WITHOUT WARRANTIES OR CONDITIONS OF ANY KIND, either express or implied.
 * See the License for the specific language governing permissions and
 * limitations under the License.
 */
package com.facebook.presto.hive.benchmark;

import com.facebook.presto.hive.FileFormatDataSourceStats;
import com.facebook.presto.hive.GenericHiveRecordCursorProvider;
import com.facebook.presto.hive.HdfsEnvironment;
import com.facebook.presto.hive.HiveColumnHandle;
import com.facebook.presto.hive.HiveCompressionCodec;
import com.facebook.presto.hive.HivePageSourceFactory;
import com.facebook.presto.hive.HiveRecordCursorProvider;
import com.facebook.presto.hive.HiveStorageFormat;
import com.facebook.presto.hive.HiveType;
import com.facebook.presto.hive.HiveTypeName;
import com.facebook.presto.hive.HiveTypeTranslator;
import com.facebook.presto.hive.ParquetHiveRecordCursorStats;
import com.facebook.presto.hive.RecordFileWriter;
import com.facebook.presto.hive.TypeTranslator;
import com.facebook.presto.hive.benchmark.HiveFileFormatBenchmark.TestData;
import com.facebook.presto.hive.orc.DwrfPageSourceFactory;
import com.facebook.presto.hive.orc.OrcPageSourceFactory;
import com.facebook.presto.hive.parquet.ParquetPageSourceFactory;
import com.facebook.presto.hive.parquet.ParquetRecordCursorProvider;
import com.facebook.presto.hive.rcfile.RcFilePageSourceFactory;
import com.facebook.presto.orc.OrcWriter;
import com.facebook.presto.orc.OrcWriterOptions;
import com.facebook.presto.orc.OrcWriterStats;
import com.facebook.presto.orc.OutputStreamOrcDataSink;
import com.facebook.presto.rcfile.AircompressorCodecFactory;
import com.facebook.presto.rcfile.HadoopCodecFactory;
import com.facebook.presto.rcfile.RcFileEncoding;
import com.facebook.presto.rcfile.RcFileWriter;
import com.facebook.presto.rcfile.binary.BinaryRcFileEncoding;
import com.facebook.presto.rcfile.text.TextRcFileEncoding;
import com.facebook.presto.spi.ConnectorPageSource;
import com.facebook.presto.spi.ConnectorSession;
import com.facebook.presto.spi.Page;
import com.facebook.presto.spi.RecordCursor;
import com.facebook.presto.spi.RecordPageSource;
import com.facebook.presto.spi.predicate.TupleDomain;
import com.facebook.presto.spi.type.Type;
import com.google.common.collect.ImmutableMap;
import io.airlift.slice.OutputStreamSliceOutput;
import org.apache.hadoop.conf.Configuration;
import org.apache.hadoop.fs.Path;
import org.apache.hadoop.mapred.JobConf;
import org.joda.time.DateTimeZone;

import java.io.File;
import java.io.FileOutputStream;
import java.io.IOException;
import java.util.ArrayList;
import java.util.List;
import java.util.Optional;
import java.util.Properties;

import static com.facebook.presto.hive.HdfsConfigurationUpdater.configureCompression;
import static com.facebook.presto.hive.HiveColumnHandle.ColumnType.REGULAR;
import static com.facebook.presto.hive.HiveTestUtils.TYPE_MANAGER;
import static com.facebook.presto.hive.HiveType.toHiveType;
import static com.facebook.presto.hive.metastore.StorageFormat.fromHiveStorageFormat;
import static com.facebook.presto.orc.OrcEncoding.DWRF;
import static com.facebook.presto.orc.OrcEncoding.ORC;
import static com.facebook.presto.orc.OrcWriteValidation.OrcWriteValidationMode.BOTH;
import static java.util.stream.Collectors.joining;
import static org.apache.hadoop.hive.metastore.api.hive_metastoreConstants.FILE_INPUT_FORMAT;
import static org.apache.hadoop.hive.metastore.api.hive_metastoreConstants.META_TABLE_COLUMNS;
import static org.apache.hadoop.hive.metastore.api.hive_metastoreConstants.META_TABLE_COLUMN_TYPES;
import static org.apache.hadoop.hive.serde.serdeConstants.SERIALIZATION_LIB;

public enum FileFormat
{
    PRESTO_RCBINARY {
        @Override
        public ConnectorPageSource createFileFormatReader(ConnectorSession session, HdfsEnvironment hdfsEnvironment, File targetFile, List<String> columnNames, List<Type> columnTypes)
        {
            HivePageSourceFactory pageSourceFactory = new RcFilePageSourceFactory(TYPE_MANAGER, hdfsEnvironment, new FileFormatDataSourceStats());
            return createPageSource(pageSourceFactory, session, targetFile, columnNames, columnTypes, HiveStorageFormat.RCBINARY);
        }

        @Override
        public FormatWriter createFileFormatWriter(
                ConnectorSession session,
                File targetFile,
                List<String> columnNames,
                List<Type> columnTypes,
                HiveCompressionCodec compressionCodec)
                throws IOException
        {
            return new PrestoRcFileFormatWriter(
                    targetFile,
                    columnTypes,
                    new BinaryRcFileEncoding(),
                    compressionCodec);
        }
    },

    PRESTO_RCTEXT {
        @Override
        public ConnectorPageSource createFileFormatReader(ConnectorSession session, HdfsEnvironment hdfsEnvironment, File targetFile, List<String> columnNames, List<Type> columnTypes)
        {
            HivePageSourceFactory pageSourceFactory = new RcFilePageSourceFactory(TYPE_MANAGER, hdfsEnvironment, new FileFormatDataSourceStats());
            return createPageSource(pageSourceFactory, session, targetFile, columnNames, columnTypes, HiveStorageFormat.RCTEXT);
        }

        @Override
        public FormatWriter createFileFormatWriter(
                ConnectorSession session,
                File targetFile,
                List<String> columnNames,
                List<Type> columnTypes,
                HiveCompressionCodec compressionCodec)
                throws IOException
        {
            return new PrestoRcFileFormatWriter(
                    targetFile,
                    columnTypes,
                    new TextRcFileEncoding(DateTimeZone.forID(session.getTimeZoneKey().getId())),
                    compressionCodec);
        }
    },

    PRESTO_ORC {
        @Override
        public ConnectorPageSource createFileFormatReader(ConnectorSession session, HdfsEnvironment hdfsEnvironment, File targetFile, List<String> columnNames, List<Type> columnTypes)
        {
            HivePageSourceFactory pageSourceFactory = new OrcPageSourceFactory(TYPE_MANAGER, false, hdfsEnvironment, new FileFormatDataSourceStats());
            return createPageSource(pageSourceFactory, session, targetFile, columnNames, columnTypes, HiveStorageFormat.ORC);
        }

        @Override
        public FormatWriter createFileFormatWriter(
                ConnectorSession session,
                File targetFile,
                List<String> columnNames,
                List<Type> columnTypes,
                HiveCompressionCodec compressionCodec)
                throws IOException
        {
            return new PrestoOrcFormatWriter(
                    targetFile,
                    columnNames,
                    columnTypes,
                    DateTimeZone.forID(session.getTimeZoneKey().getId()),
                    compressionCodec);
        }
    },

    PRESTO_DWRF {
        @Override
        public ConnectorPageSource createFileFormatReader(ConnectorSession session, HdfsEnvironment hdfsEnvironment, File targetFile, List<String> columnNames, List<Type> columnTypes)
        {
            HivePageSourceFactory pageSourceFactory = new DwrfPageSourceFactory(TYPE_MANAGER, hdfsEnvironment, new FileFormatDataSourceStats());
            return createPageSource(pageSourceFactory, session, targetFile, columnNames, columnTypes, HiveStorageFormat.DWRF);
        }

        @Override
        public FormatWriter createFileFormatWriter(
                ConnectorSession session,
                File targetFile,
                List<String> columnNames,
                List<Type> columnTypes,
                HiveCompressionCodec compressionCodec)
                throws IOException
        {
            return new PrestoDwrfFormatWriter(
                    targetFile,
                    columnNames,
                    columnTypes,
                    DateTimeZone.forID(session.getTimeZoneKey().getId()),
                    compressionCodec);
        }

        @Override
        public boolean supportsDate()
        {
            return false;
        }
    },

    PRESTO_PARQUET {
        @Override
        public ConnectorPageSource createFileFormatReader(ConnectorSession session, HdfsEnvironment hdfsEnvironment, File targetFile, List<String> columnNames, List<Type> columnTypes)
        {
<<<<<<< HEAD
            HivePageSourceFactory pageSourceFactory = new ParquetPageSourceFactory(TYPE_MANAGER, false, hdfsEnvironment, new FileFormatDataSourceStats());
=======
            HivePageSourceFactory pageSourceFactory = new ParquetPageSourceFactory(TYPE_MANAGER, hdfsEnvironment, new FileFormatDataSourceStats());
>>>>>>> d4b108fc
            return createPageSource(pageSourceFactory, session, targetFile, columnNames, columnTypes, HiveStorageFormat.PARQUET);
        }

        @Override
        public FormatWriter createFileFormatWriter(
                ConnectorSession session,
                File targetFile,
                List<String> columnNames,
                List<Type> columnTypes,
                HiveCompressionCodec compressionCodec)
        {
            return new RecordFormatWriter(targetFile, columnNames, columnTypes, compressionCodec, HiveStorageFormat.PARQUET);
        }
    },

    HIVE_RCBINARY {
        @Override
        public ConnectorPageSource createFileFormatReader(ConnectorSession session, HdfsEnvironment hdfsEnvironment, File targetFile, List<String> columnNames, List<Type> columnTypes)
        {
            HiveRecordCursorProvider cursorProvider = new GenericHiveRecordCursorProvider(hdfsEnvironment);
            return createPageSource(cursorProvider, session, targetFile, columnNames, columnTypes, HiveStorageFormat.RCBINARY);
        }

        @Override
        public FormatWriter createFileFormatWriter(
                ConnectorSession session,
                File targetFile,
                List<String> columnNames,
                List<Type> columnTypes,
                HiveCompressionCodec compressionCodec)
        {
            return new RecordFormatWriter(targetFile, columnNames, columnTypes, compressionCodec, HiveStorageFormat.RCBINARY);
        }
    },

    HIVE_RCTEXT {
        @Override
        public ConnectorPageSource createFileFormatReader(ConnectorSession session, HdfsEnvironment hdfsEnvironment, File targetFile, List<String> columnNames, List<Type> columnTypes)
        {
            HiveRecordCursorProvider cursorProvider = new GenericHiveRecordCursorProvider(hdfsEnvironment);
            return createPageSource(cursorProvider, session, targetFile, columnNames, columnTypes, HiveStorageFormat.RCTEXT);
        }

        @Override
        public FormatWriter createFileFormatWriter(
                ConnectorSession session,
                File targetFile,
                List<String> columnNames,
                List<Type> columnTypes,
                HiveCompressionCodec compressionCodec)
        {
            return new RecordFormatWriter(targetFile, columnNames, columnTypes, compressionCodec, HiveStorageFormat.RCTEXT);
        }
    },

    HIVE_ORC {
        @Override
        public ConnectorPageSource createFileFormatReader(ConnectorSession session, HdfsEnvironment hdfsEnvironment, File targetFile, List<String> columnNames, List<Type> columnTypes)
        {
            HiveRecordCursorProvider cursorProvider = new GenericHiveRecordCursorProvider(hdfsEnvironment);
            return createPageSource(cursorProvider, session, targetFile, columnNames, columnTypes, HiveStorageFormat.ORC);
        }

        @Override
        public FormatWriter createFileFormatWriter(
                ConnectorSession session,
                File targetFile,
                List<String> columnNames,
                List<Type> columnTypes,
                HiveCompressionCodec compressionCodec)
        {
            return new RecordFormatWriter(targetFile, columnNames, columnTypes, compressionCodec, HiveStorageFormat.ORC);
        }
    },

    HIVE_DWRF {
        @Override
        public ConnectorPageSource createFileFormatReader(ConnectorSession session, HdfsEnvironment hdfsEnvironment, File targetFile, List<String> columnNames, List<Type> columnTypes)
        {
            HiveRecordCursorProvider cursorProvider = new GenericHiveRecordCursorProvider(hdfsEnvironment);
            return createPageSource(cursorProvider, session, targetFile, columnNames, columnTypes, HiveStorageFormat.DWRF);
        }

        @Override
        public FormatWriter createFileFormatWriter(
                ConnectorSession session,
                File targetFile,
                List<String> columnNames,
                List<Type> columnTypes,
                HiveCompressionCodec compressionCodec)
        {
            return new RecordFormatWriter(targetFile, columnNames, columnTypes, compressionCodec, HiveStorageFormat.DWRF);
        }

        @Override
        public boolean supportsDate()
        {
            return false;
        }
    },

    HIVE_PARQUET {
        @Override
        public ConnectorPageSource createFileFormatReader(ConnectorSession session, HdfsEnvironment hdfsEnvironment, File targetFile, List<String> columnNames, List<Type> columnTypes)
        {
<<<<<<< HEAD
            HiveRecordCursorProvider cursorProvider = new ParquetRecordCursorProvider(false, hdfsEnvironment, new FileFormatDataSourceStats(), new ParquetHiveRecordCursorStats());
=======
            HiveRecordCursorProvider cursorProvider = new ParquetRecordCursorProvider(hdfsEnvironment, new FileFormatDataSourceStats());
>>>>>>> d4b108fc
            return createPageSource(cursorProvider, session, targetFile, columnNames, columnTypes, HiveStorageFormat.PARQUET);
        }

        @Override
        public FormatWriter createFileFormatWriter(
                ConnectorSession session,
                File targetFile,
                List<String> columnNames,
                List<Type> columnTypes,
                HiveCompressionCodec compressionCodec)
        {
            return new RecordFormatWriter(targetFile, columnNames, columnTypes, compressionCodec, HiveStorageFormat.PARQUET);
        }
    };

    public boolean supportsDate()
    {
        return true;
    }

    public abstract ConnectorPageSource createFileFormatReader(
            ConnectorSession session,
            HdfsEnvironment hdfsEnvironment,
            File targetFile,
            List<String> columnNames,
            List<Type> columnTypes);

    public abstract FormatWriter createFileFormatWriter(
            ConnectorSession session,
            File targetFile,
            List<String> columnNames,
            List<Type> columnTypes,
            HiveCompressionCodec compressionCodec)
            throws IOException;

    private static final JobConf conf;

    static {
        conf = new JobConf(new Configuration(false));
        conf.set("fs.file.impl", "org.apache.hadoop.fs.RawLocalFileSystem");
    }

    public boolean supports(TestData testData)
    {
        return true;
    }

    private static ConnectorPageSource createPageSource(
            HiveRecordCursorProvider cursorProvider,
            ConnectorSession session, File targetFile, List<String> columnNames, List<Type> columnTypes, HiveStorageFormat format)
    {
        List<HiveColumnHandle> columnHandles = new ArrayList<>(columnNames.size());
        TypeTranslator typeTranslator = new HiveTypeTranslator();
        for (int i = 0; i < columnNames.size(); i++) {
            String columnName = columnNames.get(i);
            Type columnType = columnTypes.get(i);
            columnHandles.add(new HiveColumnHandle(columnName, toHiveType(typeTranslator, columnType), columnType.getTypeSignature(), i, REGULAR, Optional.empty()));
        }

        RecordCursor recordCursor = cursorProvider
                .createRecordCursor(
                        conf,
                        session,
                        new Path(targetFile.getAbsolutePath()),
                        0,
                        targetFile.length(),
                        targetFile.length(),
                        createSchema(format, columnNames, columnTypes),
                        columnHandles,
                        TupleDomain.all(),
                        DateTimeZone.forID(session.getTimeZoneKey().getId()),
                        TYPE_MANAGER)
                .get();
        return new RecordPageSource(columnTypes, recordCursor);
    }

    private static ConnectorPageSource createPageSource(
            HivePageSourceFactory pageSourceFactory,
            ConnectorSession session,
            File targetFile,
            List<String> columnNames,
            List<Type> columnTypes,
            HiveStorageFormat format)
    {
        List<HiveColumnHandle> columnHandles = new ArrayList<>(columnNames.size());
        TypeTranslator typeTranslator = new HiveTypeTranslator();
        for (int i = 0; i < columnNames.size(); i++) {
            String columnName = columnNames.get(i);
            Type columnType = columnTypes.get(i);
            columnHandles.add(new HiveColumnHandle(columnName, toHiveType(typeTranslator, columnType), columnType.getTypeSignature(), i, REGULAR, Optional.empty()));
        }

        return pageSourceFactory
                .createPageSource(
                        conf,
                        session,
                        new Path(targetFile.getAbsolutePath()),
                        0,
                        targetFile.length(),
                        targetFile.length(),
                        createSchema(format, columnNames, columnTypes),
                        columnHandles,
                        TupleDomain.all(),
                        DateTimeZone.forID(session.getTimeZoneKey().getId()))
                .get();
    }

    private static class RecordFormatWriter
            implements FormatWriter
    {
        private final RecordFileWriter recordWriter;

        public RecordFormatWriter(File targetFile,
                List<String> columnNames,
                List<Type> columnTypes,
                HiveCompressionCodec compressionCodec,
                HiveStorageFormat format)
        {
            JobConf config = new JobConf(conf);
            configureCompression(config, compressionCodec);

            recordWriter = new RecordFileWriter(
                    new Path(targetFile.toURI()),
                    columnNames,
                    fromHiveStorageFormat(format),
                    createSchema(format, columnNames, columnTypes),
                    format.getEstimatedWriterSystemMemoryUsage(),
                    config,
                    TYPE_MANAGER);
        }

        @Override
        public void writePage(Page page)
        {
            for (int position = 0; position < page.getPositionCount(); position++) {
                recordWriter.appendRow(page, position);
            }
        }

        @Override
        public void close()
        {
            recordWriter.commit();
        }
    }

    private static Properties createSchema(HiveStorageFormat format, List<String> columnNames, List<Type> columnTypes)
    {
        Properties schema = new Properties();
        TypeTranslator typeTranslator = new HiveTypeTranslator();
        schema.setProperty(SERIALIZATION_LIB, format.getSerDe());
        schema.setProperty(FILE_INPUT_FORMAT, format.getInputFormat());
        schema.setProperty(META_TABLE_COLUMNS, columnNames.stream()
                .collect(joining(",")));
        schema.setProperty(META_TABLE_COLUMN_TYPES, columnTypes.stream()
                .map(type -> toHiveType(typeTranslator, type))
                .map(HiveType::getHiveTypeName)
                .map(HiveTypeName::toString)
                .collect(joining(":")));
        return schema;
    }

    private static class PrestoRcFileFormatWriter
            implements FormatWriter
    {
        private final RcFileWriter writer;

        public PrestoRcFileFormatWriter(File targetFile, List<Type> types, RcFileEncoding encoding, HiveCompressionCodec compressionCodec)
                throws IOException
        {
            writer = new RcFileWriter(
                    new OutputStreamSliceOutput(new FileOutputStream(targetFile)),
                    types,
                    encoding,
                    compressionCodec.getCodec().map(Class::getName),
                    new AircompressorCodecFactory(new HadoopCodecFactory(getClass().getClassLoader())),
                    ImmutableMap.of(),
                    true);
        }

        @Override
        public void writePage(Page page)
                throws IOException
        {
            writer.write(page);
        }

        @Override
        public void close()
                throws IOException
        {
            writer.close();
        }
    }

    private static class PrestoOrcFormatWriter
            implements FormatWriter
    {
        private final OrcWriter writer;

        public PrestoOrcFormatWriter(File targetFile, List<String> columnNames, List<Type> types, DateTimeZone hiveStorageTimeZone, HiveCompressionCodec compressionCodec)
                throws IOException
        {
            writer = new OrcWriter(
                    new OutputStreamOrcDataSink(new FileOutputStream(targetFile)),
                    columnNames,
                    types,
                    ORC,
                    compressionCodec.getOrcCompressionKind(),
                    new OrcWriterOptions(),
                    ImmutableMap.of(),
                    hiveStorageTimeZone,
                    false,
                    BOTH,
                    new OrcWriterStats());
        }

        @Override
        public void writePage(Page page)
                throws IOException
        {
            writer.write(page);
        }

        @Override
        public void close()
                throws IOException
        {
            writer.close();
        }
    }

    private static class PrestoDwrfFormatWriter
            implements FormatWriter
    {
        private final OrcWriter writer;

        public PrestoDwrfFormatWriter(File targetFile, List<String> columnNames, List<Type> types, DateTimeZone hiveStorageTimeZone, HiveCompressionCodec compressionCodec)
                throws IOException
        {
            writer = new OrcWriter(
                    new OutputStreamOrcDataSink(new FileOutputStream(targetFile)),
                    columnNames,
                    types,
                    DWRF,
                    compressionCodec.getOrcCompressionKind(),
                    new OrcWriterOptions(),
                    ImmutableMap.of(),
                    hiveStorageTimeZone,
                    false,
                    BOTH,
                    new OrcWriterStats());
        }

        @Override
        public void writePage(Page page)
                throws IOException
        {
            writer.write(page);
        }

        @Override
        public void close()
                throws IOException
        {
            writer.close();
        }
    }
}<|MERGE_RESOLUTION|>--- conflicted
+++ resolved
@@ -193,11 +193,7 @@
         @Override
         public ConnectorPageSource createFileFormatReader(ConnectorSession session, HdfsEnvironment hdfsEnvironment, File targetFile, List<String> columnNames, List<Type> columnTypes)
         {
-<<<<<<< HEAD
-            HivePageSourceFactory pageSourceFactory = new ParquetPageSourceFactory(TYPE_MANAGER, false, hdfsEnvironment, new FileFormatDataSourceStats());
-=======
             HivePageSourceFactory pageSourceFactory = new ParquetPageSourceFactory(TYPE_MANAGER, hdfsEnvironment, new FileFormatDataSourceStats());
->>>>>>> d4b108fc
             return createPageSource(pageSourceFactory, session, targetFile, columnNames, columnTypes, HiveStorageFormat.PARQUET);
         }
 
@@ -303,11 +299,7 @@
         @Override
         public ConnectorPageSource createFileFormatReader(ConnectorSession session, HdfsEnvironment hdfsEnvironment, File targetFile, List<String> columnNames, List<Type> columnTypes)
         {
-<<<<<<< HEAD
-            HiveRecordCursorProvider cursorProvider = new ParquetRecordCursorProvider(false, hdfsEnvironment, new FileFormatDataSourceStats(), new ParquetHiveRecordCursorStats());
-=======
-            HiveRecordCursorProvider cursorProvider = new ParquetRecordCursorProvider(hdfsEnvironment, new FileFormatDataSourceStats());
->>>>>>> d4b108fc
+            HiveRecordCursorProvider cursorProvider = new ParquetRecordCursorProvider(hdfsEnvironment, new FileFormatDataSourceStats(), new ParquetHiveRecordCursorStats());
             return createPageSource(cursorProvider, session, targetFile, columnNames, columnTypes, HiveStorageFormat.PARQUET);
         }
 
