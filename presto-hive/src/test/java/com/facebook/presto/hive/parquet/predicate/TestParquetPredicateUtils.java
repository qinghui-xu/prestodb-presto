/*
 * Licensed under the Apache License, Version 2.0 (the "License");
 * you may not use this file except in compliance with the License.
 * You may obtain a copy of the License at
 *
 *     http://www.apache.org/licenses/LICENSE-2.0
 *
 * Unless required by applicable law or agreed to in writing, software
 * distributed under the License is distributed on an "AS IS" BASIS,
 * WITHOUT WARRANTIES OR CONDITIONS OF ANY KIND, either express or implied.
 * See the License for the specific language governing permissions and
 * limitations under the License.
 */
package com.facebook.presto.hive.parquet.predicate;

import com.facebook.presto.hive.HiveColumnHandle;
import com.facebook.presto.hive.HiveType;
<<<<<<< HEAD
import com.facebook.presto.spi.block.MethodHandleUtil;
=======
import com.facebook.presto.hive.parquet.RichColumnDescriptor;
>>>>>>> d4b108fc
import com.facebook.presto.spi.predicate.Domain;
import com.facebook.presto.spi.predicate.TupleDomain;
import com.facebook.presto.spi.type.ArrayType;
import com.facebook.presto.spi.type.MapType;
import com.facebook.presto.spi.type.RowType;
import com.facebook.presto.spi.type.StandardTypes;
import com.google.common.collect.ImmutableList;
import com.google.common.collect.ImmutableMap;
import com.google.common.collect.ImmutableSet;
import com.google.common.collect.Iterables;
import org.testng.annotations.Test;
import parquet.column.ColumnDescriptor;
import parquet.column.Encoding;
import parquet.schema.GroupType;
import parquet.schema.MessageType;
import parquet.schema.PrimitiveType;

<<<<<<< HEAD
=======
import java.util.List;
import java.util.Map;
>>>>>>> d4b108fc
import java.util.Optional;
import java.util.Set;

import static com.facebook.presto.hive.HiveColumnHandle.ColumnType.REGULAR;
<<<<<<< HEAD
import static com.facebook.presto.hive.parquet.predicate.ParquetPredicateUtils.getParquetTupleDomain;
import static com.facebook.presto.hive.parquet.predicate.ParquetPredicateUtils.isOnlyDictionaryEncodingPages;
=======
import static com.facebook.presto.hive.parquet.ParquetTypeUtils.getDescriptors;
import static com.facebook.presto.hive.parquet.predicate.ParquetPredicateUtils.getParquetTupleDomain;
import static com.facebook.presto.hive.parquet.predicate.ParquetPredicateUtils.isOnlyDictionaryEncodingPages;
import static com.facebook.presto.spi.block.MethodHandleUtil.methodHandle;
import static com.facebook.presto.spi.predicate.TupleDomain.withColumnDomains;
>>>>>>> d4b108fc
import static com.facebook.presto.spi.type.BigintType.BIGINT;
import static com.facebook.presto.spi.type.IntegerType.INTEGER;
import static com.facebook.presto.spi.type.TypeSignature.parseTypeSignature;
import static com.google.common.collect.Sets.union;
import static org.testng.Assert.assertEquals;
import static org.testng.Assert.assertFalse;
import static org.testng.Assert.assertTrue;
import static parquet.column.Encoding.BIT_PACKED;
import static parquet.column.Encoding.PLAIN;
import static parquet.column.Encoding.PLAIN_DICTIONARY;
import static parquet.column.Encoding.RLE;
import static parquet.schema.PrimitiveType.PrimitiveTypeName.INT32;
import static parquet.schema.PrimitiveType.PrimitiveTypeName.INT64;
import static parquet.schema.Type.Repetition.OPTIONAL;
import static parquet.schema.Type.Repetition.REPEATED;
import static parquet.schema.Type.Repetition.REQUIRED;

public class TestParquetPredicateUtils
{
    @Test
    @SuppressWarnings("deprecation")
    public void testDictionaryEncodingCasesV1()
    {
        Set<Encoding> required = ImmutableSet.of(BIT_PACKED);
        Set<Encoding> optional = ImmutableSet.of(BIT_PACKED, RLE);
        Set<Encoding> repeated = ImmutableSet.of(RLE);

        Set<Encoding> notDictionary = ImmutableSet.of(PLAIN);
        Set<Encoding> mixedDictionary = ImmutableSet.of(PLAIN_DICTIONARY, PLAIN);
        Set<Encoding> dictionary = ImmutableSet.of(PLAIN_DICTIONARY);

        assertFalse(isOnlyDictionaryEncodingPages(union(required, notDictionary)), "required notDictionary");
        assertFalse(isOnlyDictionaryEncodingPages(union(optional, notDictionary)), "optional notDictionary");
        assertFalse(isOnlyDictionaryEncodingPages(union(repeated, notDictionary)), "repeated notDictionary");
        assertFalse(isOnlyDictionaryEncodingPages(union(required, mixedDictionary)), "required mixedDictionary");
        assertFalse(isOnlyDictionaryEncodingPages(union(optional, mixedDictionary)), "optional mixedDictionary");
        assertFalse(isOnlyDictionaryEncodingPages(union(repeated, mixedDictionary)), "repeated mixedDictionary");
        assertTrue(isOnlyDictionaryEncodingPages(union(required, dictionary)), "required dictionary");
        assertTrue(isOnlyDictionaryEncodingPages(union(optional, dictionary)), "optional dictionary");
        assertTrue(isOnlyDictionaryEncodingPages(union(repeated, dictionary)), "repeated dictionary");
    }

    @Test
<<<<<<< HEAD
    public void testParquetTupleDomainArrayPrimitive()
    {
        HiveColumnHandle colHandle = new HiveColumnHandle("my_array", HiveType.valueOf("array<int>"), parseTypeSignature(StandardTypes.ARRAY), 0, REGULAR, Optional.empty());
        TupleDomain<HiveColumnHandle> domain = TupleDomain.withColumnDomains(ImmutableMap.of(colHandle, Domain.notNull(new ArrayType(INTEGER))));
=======
    public void testParquetTupleDomainPrimitiveArray()
    {
        HiveColumnHandle columnHandle = new HiveColumnHandle("my_array", HiveType.valueOf("array<int>"), parseTypeSignature(StandardTypes.ARRAY), 0, REGULAR, Optional.empty());
        TupleDomain<HiveColumnHandle> domain = withColumnDomains(ImmutableMap.of(columnHandle, Domain.notNull(new ArrayType(INTEGER))));
>>>>>>> d4b108fc

        MessageType fileSchema = new MessageType("hive_schema",
                new GroupType(OPTIONAL, "my_array",
                        new GroupType(REPEATED, "bag", new PrimitiveType(OPTIONAL, INT32, "array_element"))));

<<<<<<< HEAD
        TupleDomain<ColumnDescriptor> tupleDomain = getParquetTupleDomain(fileSchema, fileSchema, domain);
=======
        Map<List<String>, RichColumnDescriptor> descriptorsByPath = getDescriptors(fileSchema, fileSchema);
        TupleDomain<ColumnDescriptor> tupleDomain = getParquetTupleDomain(descriptorsByPath, domain);
>>>>>>> d4b108fc
        assertTrue(tupleDomain.getDomains().get().isEmpty());
    }

    @Test
<<<<<<< HEAD
    public void testParquetTupleDomainArrayStruct()
    {
        HiveColumnHandle colHandle = new HiveColumnHandle("my_array_struct", HiveType.valueOf("array<struct<a:int>>"), parseTypeSignature(StandardTypes.ARRAY), 0, REGULAR, Optional.empty());
        RowType.Field rowField = new RowType.Field(Optional.of("a"), INTEGER);
        RowType rowType = RowType.from(ImmutableList.of(rowField));
        TupleDomain<HiveColumnHandle> domain =
                TupleDomain.withColumnDomains(
                        ImmutableMap.of(colHandle, Domain.notNull(new ArrayType(rowType))));
=======
    public void testParquetTupleDomainStructArray()
    {
        HiveColumnHandle columnHandle = new HiveColumnHandle("my_array_struct", HiveType.valueOf("array<struct<a:int>>"), parseTypeSignature(StandardTypes.ARRAY), 0, REGULAR, Optional.empty());
        RowType.Field rowField = new RowType.Field(Optional.of("a"), INTEGER);
        RowType rowType = RowType.from(ImmutableList.of(rowField));
        TupleDomain<HiveColumnHandle> domain = withColumnDomains(ImmutableMap.of(columnHandle, Domain.notNull(new ArrayType(rowType))));
>>>>>>> d4b108fc

        MessageType fileSchema = new MessageType("hive_schema",
                new GroupType(OPTIONAL, "my_array_struct",
                        new GroupType(REPEATED, "bag",
                                new GroupType(OPTIONAL, "array_element", new PrimitiveType(OPTIONAL, INT32, "a")))));

<<<<<<< HEAD
        TupleDomain<ColumnDescriptor> tupleDomain = getParquetTupleDomain(fileSchema, fileSchema, domain);
=======
        Map<List<String>, RichColumnDescriptor> descriptorsByPath = getDescriptors(fileSchema, fileSchema);
        TupleDomain<ColumnDescriptor> tupleDomain = getParquetTupleDomain(descriptorsByPath, domain);
>>>>>>> d4b108fc
        assertTrue(tupleDomain.getDomains().get().isEmpty());
    }

    @Test
    public void testParquetTupleDomainPrimitive()
    {
<<<<<<< HEAD
        HiveColumnHandle colHandle = new HiveColumnHandle("my_primitive", HiveType.valueOf("bigint"), parseTypeSignature(StandardTypes.BIGINT), 0, REGULAR, Optional.empty());
        Domain singleValueDomain = Domain.singleValue(BIGINT, 123L);
        TupleDomain<HiveColumnHandle> domain = TupleDomain.withColumnDomains(ImmutableMap.of(colHandle, singleValueDomain));

        MessageType fileSchema = new MessageType("hive_schema", new PrimitiveType(OPTIONAL, INT64, "my_primitive"));

        TupleDomain<ColumnDescriptor> tupleDomain = getParquetTupleDomain(fileSchema, fileSchema, domain);

        // check parquet tuple domain size and value
=======
        HiveColumnHandle columnHandle = new HiveColumnHandle("my_primitive", HiveType.valueOf("bigint"), parseTypeSignature(StandardTypes.BIGINT), 0, REGULAR, Optional.empty());
        Domain singleValueDomain = Domain.singleValue(BIGINT, 123L);
        TupleDomain<HiveColumnHandle> domain = withColumnDomains(ImmutableMap.of(columnHandle, singleValueDomain));

        MessageType fileSchema = new MessageType("hive_schema", new PrimitiveType(OPTIONAL, INT64, "my_primitive"));

        Map<List<String>, RichColumnDescriptor> descriptorsByPath = getDescriptors(fileSchema, fileSchema);
        TupleDomain<ColumnDescriptor> tupleDomain = getParquetTupleDomain(descriptorsByPath, domain);

>>>>>>> d4b108fc
        assertEquals(tupleDomain.getDomains().get().size(), 1);
        ColumnDescriptor descriptor = tupleDomain.getDomains().get().keySet().iterator().next();
        assertEquals(descriptor.getPath().length, 1);
        assertEquals(descriptor.getPath()[0], "my_primitive");

<<<<<<< HEAD
        // also verify the predicate is the same
        Domain predicateDomain = tupleDomain.getDomains().get().values().iterator().next();
=======
        Domain predicateDomain = Iterables.getOnlyElement(tupleDomain.getDomains().get().values());
>>>>>>> d4b108fc
        assertEquals(predicateDomain, singleValueDomain);
    }

    @Test
    public void testParquetTupleDomainStruct()
    {
<<<<<<< HEAD
        HiveColumnHandle colHandle = new HiveColumnHandle("my_struct", HiveType.valueOf("struct<a:int,b:int>"), parseTypeSignature(StandardTypes.ROW), 0, REGULAR, Optional.empty());
        RowType.Field rowField = new RowType.Field(Optional.of("my_struct"), INTEGER);
        RowType rowType = RowType.from(ImmutableList.of(rowField));
        TupleDomain<HiveColumnHandle> domain =
                TupleDomain.withColumnDomains(
                        ImmutableMap.of(colHandle, Domain.notNull(rowType)));
=======
        HiveColumnHandle columnHandle = new HiveColumnHandle("my_struct", HiveType.valueOf("struct<a:int,b:int>"), parseTypeSignature(StandardTypes.ROW), 0, REGULAR, Optional.empty());
        RowType.Field rowField = new RowType.Field(Optional.of("my_struct"), INTEGER);
        RowType rowType = RowType.from(ImmutableList.of(rowField));
        TupleDomain<HiveColumnHandle> domain = withColumnDomains(ImmutableMap.of(columnHandle, Domain.notNull(rowType)));
>>>>>>> d4b108fc

        MessageType fileSchema = new MessageType("hive_schema",
                new GroupType(OPTIONAL, "my_struct",
                        new PrimitiveType(OPTIONAL, INT32, "a"),
                        new PrimitiveType(OPTIONAL, INT32, "b")));
<<<<<<< HEAD

        TupleDomain<ColumnDescriptor> tupleDomain = getParquetTupleDomain(fileSchema, fileSchema, domain);
=======
        Map<List<String>, RichColumnDescriptor> descriptorsByPath = getDescriptors(fileSchema, fileSchema);
        TupleDomain<ColumnDescriptor> tupleDomain = getParquetTupleDomain(descriptorsByPath, domain);
>>>>>>> d4b108fc
        assertTrue(tupleDomain.getDomains().get().isEmpty());
    }

    @Test
    public void testParquetTupleDomainMap()
    {
<<<<<<< HEAD
        HiveColumnHandle colHandle = new HiveColumnHandle("my_map", HiveType.valueOf("map<int,int>"), parseTypeSignature(StandardTypes.MAP), 0, REGULAR, Optional.empty());
=======
        HiveColumnHandle columnHandle = new HiveColumnHandle("my_map", HiveType.valueOf("map<int,int>"), parseTypeSignature(StandardTypes.MAP), 0, REGULAR, Optional.empty());
>>>>>>> d4b108fc

        MapType mapType = new MapType(
                INTEGER,
                INTEGER,
<<<<<<< HEAD
                MethodHandleUtil.methodHandle(TestParquetPredicateUtils.class, "throwUnsupportedOperation"),
                MethodHandleUtil.methodHandle(TestParquetPredicateUtils.class, "throwUnsupportedOperation"),
                MethodHandleUtil.methodHandle(TestParquetPredicateUtils.class, "throwUnsupportedOperation"));

        TupleDomain<HiveColumnHandle> domain = TupleDomain.withColumnDomains(ImmutableMap.of(colHandle, Domain.notNull(mapType)));
=======
                methodHandle(TestParquetPredicateUtils.class, "throwUnsupportedOperationException"),
                methodHandle(TestParquetPredicateUtils.class, "throwUnsupportedOperationException"),
                methodHandle(TestParquetPredicateUtils.class, "throwUnsupportedOperationException"),
                methodHandle(TestParquetPredicateUtils.class, "throwUnsupportedOperationException"));

        TupleDomain<HiveColumnHandle> domain = withColumnDomains(ImmutableMap.of(columnHandle, Domain.notNull(mapType)));
>>>>>>> d4b108fc

        MessageType fileSchema = new MessageType("hive_schema",
                new GroupType(OPTIONAL, "my_map",
                        new GroupType(REPEATED, "map",
                            new PrimitiveType(REQUIRED, INT32, "key"),
                            new PrimitiveType(OPTIONAL, INT32, "value"))));

<<<<<<< HEAD
        TupleDomain<ColumnDescriptor> tupleDomain = getParquetTupleDomain(fileSchema, fileSchema, domain);
        assertTrue(tupleDomain.getDomains().get().isEmpty());
    }

    public static void throwUnsupportedOperation()
=======
        Map<List<String>, RichColumnDescriptor> descriptorsByPath = getDescriptors(fileSchema, fileSchema);
        TupleDomain<ColumnDescriptor> tupleDomain = getParquetTupleDomain(descriptorsByPath, domain);
        assertTrue(tupleDomain.getDomains().get().isEmpty());
    }

    public static void throwUnsupportedOperationException()
>>>>>>> d4b108fc
    {
        throw new UnsupportedOperationException();
    }
}<|MERGE_RESOLUTION|>--- conflicted
+++ resolved
@@ -15,11 +15,7 @@
 
 import com.facebook.presto.hive.HiveColumnHandle;
 import com.facebook.presto.hive.HiveType;
-<<<<<<< HEAD
-import com.facebook.presto.spi.block.MethodHandleUtil;
-=======
 import com.facebook.presto.hive.parquet.RichColumnDescriptor;
->>>>>>> d4b108fc
 import com.facebook.presto.spi.predicate.Domain;
 import com.facebook.presto.spi.predicate.TupleDomain;
 import com.facebook.presto.spi.type.ArrayType;
@@ -37,25 +33,17 @@
 import parquet.schema.MessageType;
 import parquet.schema.PrimitiveType;
 
-<<<<<<< HEAD
-=======
 import java.util.List;
 import java.util.Map;
->>>>>>> d4b108fc
 import java.util.Optional;
 import java.util.Set;
 
 import static com.facebook.presto.hive.HiveColumnHandle.ColumnType.REGULAR;
-<<<<<<< HEAD
-import static com.facebook.presto.hive.parquet.predicate.ParquetPredicateUtils.getParquetTupleDomain;
-import static com.facebook.presto.hive.parquet.predicate.ParquetPredicateUtils.isOnlyDictionaryEncodingPages;
-=======
 import static com.facebook.presto.hive.parquet.ParquetTypeUtils.getDescriptors;
 import static com.facebook.presto.hive.parquet.predicate.ParquetPredicateUtils.getParquetTupleDomain;
 import static com.facebook.presto.hive.parquet.predicate.ParquetPredicateUtils.isOnlyDictionaryEncodingPages;
 import static com.facebook.presto.spi.block.MethodHandleUtil.methodHandle;
 import static com.facebook.presto.spi.predicate.TupleDomain.withColumnDomains;
->>>>>>> d4b108fc
 import static com.facebook.presto.spi.type.BigintType.BIGINT;
 import static com.facebook.presto.spi.type.IntegerType.INTEGER;
 import static com.facebook.presto.spi.type.TypeSignature.parseTypeSignature;
@@ -99,78 +87,41 @@
     }
 
     @Test
-<<<<<<< HEAD
-    public void testParquetTupleDomainArrayPrimitive()
-    {
-        HiveColumnHandle colHandle = new HiveColumnHandle("my_array", HiveType.valueOf("array<int>"), parseTypeSignature(StandardTypes.ARRAY), 0, REGULAR, Optional.empty());
-        TupleDomain<HiveColumnHandle> domain = TupleDomain.withColumnDomains(ImmutableMap.of(colHandle, Domain.notNull(new ArrayType(INTEGER))));
-=======
     public void testParquetTupleDomainPrimitiveArray()
     {
         HiveColumnHandle columnHandle = new HiveColumnHandle("my_array", HiveType.valueOf("array<int>"), parseTypeSignature(StandardTypes.ARRAY), 0, REGULAR, Optional.empty());
         TupleDomain<HiveColumnHandle> domain = withColumnDomains(ImmutableMap.of(columnHandle, Domain.notNull(new ArrayType(INTEGER))));
->>>>>>> d4b108fc
 
         MessageType fileSchema = new MessageType("hive_schema",
                 new GroupType(OPTIONAL, "my_array",
                         new GroupType(REPEATED, "bag", new PrimitiveType(OPTIONAL, INT32, "array_element"))));
 
-<<<<<<< HEAD
-        TupleDomain<ColumnDescriptor> tupleDomain = getParquetTupleDomain(fileSchema, fileSchema, domain);
-=======
         Map<List<String>, RichColumnDescriptor> descriptorsByPath = getDescriptors(fileSchema, fileSchema);
         TupleDomain<ColumnDescriptor> tupleDomain = getParquetTupleDomain(descriptorsByPath, domain);
->>>>>>> d4b108fc
         assertTrue(tupleDomain.getDomains().get().isEmpty());
     }
 
     @Test
-<<<<<<< HEAD
-    public void testParquetTupleDomainArrayStruct()
-    {
-        HiveColumnHandle colHandle = new HiveColumnHandle("my_array_struct", HiveType.valueOf("array<struct<a:int>>"), parseTypeSignature(StandardTypes.ARRAY), 0, REGULAR, Optional.empty());
-        RowType.Field rowField = new RowType.Field(Optional.of("a"), INTEGER);
-        RowType rowType = RowType.from(ImmutableList.of(rowField));
-        TupleDomain<HiveColumnHandle> domain =
-                TupleDomain.withColumnDomains(
-                        ImmutableMap.of(colHandle, Domain.notNull(new ArrayType(rowType))));
-=======
     public void testParquetTupleDomainStructArray()
     {
         HiveColumnHandle columnHandle = new HiveColumnHandle("my_array_struct", HiveType.valueOf("array<struct<a:int>>"), parseTypeSignature(StandardTypes.ARRAY), 0, REGULAR, Optional.empty());
         RowType.Field rowField = new RowType.Field(Optional.of("a"), INTEGER);
         RowType rowType = RowType.from(ImmutableList.of(rowField));
         TupleDomain<HiveColumnHandle> domain = withColumnDomains(ImmutableMap.of(columnHandle, Domain.notNull(new ArrayType(rowType))));
->>>>>>> d4b108fc
 
         MessageType fileSchema = new MessageType("hive_schema",
                 new GroupType(OPTIONAL, "my_array_struct",
                         new GroupType(REPEATED, "bag",
                                 new GroupType(OPTIONAL, "array_element", new PrimitiveType(OPTIONAL, INT32, "a")))));
 
-<<<<<<< HEAD
-        TupleDomain<ColumnDescriptor> tupleDomain = getParquetTupleDomain(fileSchema, fileSchema, domain);
-=======
         Map<List<String>, RichColumnDescriptor> descriptorsByPath = getDescriptors(fileSchema, fileSchema);
         TupleDomain<ColumnDescriptor> tupleDomain = getParquetTupleDomain(descriptorsByPath, domain);
->>>>>>> d4b108fc
         assertTrue(tupleDomain.getDomains().get().isEmpty());
     }
 
     @Test
     public void testParquetTupleDomainPrimitive()
     {
-<<<<<<< HEAD
-        HiveColumnHandle colHandle = new HiveColumnHandle("my_primitive", HiveType.valueOf("bigint"), parseTypeSignature(StandardTypes.BIGINT), 0, REGULAR, Optional.empty());
-        Domain singleValueDomain = Domain.singleValue(BIGINT, 123L);
-        TupleDomain<HiveColumnHandle> domain = TupleDomain.withColumnDomains(ImmutableMap.of(colHandle, singleValueDomain));
-
-        MessageType fileSchema = new MessageType("hive_schema", new PrimitiveType(OPTIONAL, INT64, "my_primitive"));
-
-        TupleDomain<ColumnDescriptor> tupleDomain = getParquetTupleDomain(fileSchema, fileSchema, domain);
-
-        // check parquet tuple domain size and value
-=======
         HiveColumnHandle columnHandle = new HiveColumnHandle("my_primitive", HiveType.valueOf("bigint"), parseTypeSignature(StandardTypes.BIGINT), 0, REGULAR, Optional.empty());
         Domain singleValueDomain = Domain.singleValue(BIGINT, 123L);
         TupleDomain<HiveColumnHandle> domain = withColumnDomains(ImmutableMap.of(columnHandle, singleValueDomain));
@@ -180,78 +131,46 @@
         Map<List<String>, RichColumnDescriptor> descriptorsByPath = getDescriptors(fileSchema, fileSchema);
         TupleDomain<ColumnDescriptor> tupleDomain = getParquetTupleDomain(descriptorsByPath, domain);
 
->>>>>>> d4b108fc
         assertEquals(tupleDomain.getDomains().get().size(), 1);
         ColumnDescriptor descriptor = tupleDomain.getDomains().get().keySet().iterator().next();
         assertEquals(descriptor.getPath().length, 1);
         assertEquals(descriptor.getPath()[0], "my_primitive");
 
-<<<<<<< HEAD
-        // also verify the predicate is the same
-        Domain predicateDomain = tupleDomain.getDomains().get().values().iterator().next();
-=======
         Domain predicateDomain = Iterables.getOnlyElement(tupleDomain.getDomains().get().values());
->>>>>>> d4b108fc
         assertEquals(predicateDomain, singleValueDomain);
     }
 
     @Test
     public void testParquetTupleDomainStruct()
     {
-<<<<<<< HEAD
-        HiveColumnHandle colHandle = new HiveColumnHandle("my_struct", HiveType.valueOf("struct<a:int,b:int>"), parseTypeSignature(StandardTypes.ROW), 0, REGULAR, Optional.empty());
-        RowType.Field rowField = new RowType.Field(Optional.of("my_struct"), INTEGER);
-        RowType rowType = RowType.from(ImmutableList.of(rowField));
-        TupleDomain<HiveColumnHandle> domain =
-                TupleDomain.withColumnDomains(
-                        ImmutableMap.of(colHandle, Domain.notNull(rowType)));
-=======
         HiveColumnHandle columnHandle = new HiveColumnHandle("my_struct", HiveType.valueOf("struct<a:int,b:int>"), parseTypeSignature(StandardTypes.ROW), 0, REGULAR, Optional.empty());
         RowType.Field rowField = new RowType.Field(Optional.of("my_struct"), INTEGER);
         RowType rowType = RowType.from(ImmutableList.of(rowField));
         TupleDomain<HiveColumnHandle> domain = withColumnDomains(ImmutableMap.of(columnHandle, Domain.notNull(rowType)));
->>>>>>> d4b108fc
 
         MessageType fileSchema = new MessageType("hive_schema",
                 new GroupType(OPTIONAL, "my_struct",
                         new PrimitiveType(OPTIONAL, INT32, "a"),
                         new PrimitiveType(OPTIONAL, INT32, "b")));
-<<<<<<< HEAD
-
-        TupleDomain<ColumnDescriptor> tupleDomain = getParquetTupleDomain(fileSchema, fileSchema, domain);
-=======
         Map<List<String>, RichColumnDescriptor> descriptorsByPath = getDescriptors(fileSchema, fileSchema);
         TupleDomain<ColumnDescriptor> tupleDomain = getParquetTupleDomain(descriptorsByPath, domain);
->>>>>>> d4b108fc
         assertTrue(tupleDomain.getDomains().get().isEmpty());
     }
 
     @Test
     public void testParquetTupleDomainMap()
     {
-<<<<<<< HEAD
-        HiveColumnHandle colHandle = new HiveColumnHandle("my_map", HiveType.valueOf("map<int,int>"), parseTypeSignature(StandardTypes.MAP), 0, REGULAR, Optional.empty());
-=======
         HiveColumnHandle columnHandle = new HiveColumnHandle("my_map", HiveType.valueOf("map<int,int>"), parseTypeSignature(StandardTypes.MAP), 0, REGULAR, Optional.empty());
->>>>>>> d4b108fc
 
         MapType mapType = new MapType(
                 INTEGER,
                 INTEGER,
-<<<<<<< HEAD
-                MethodHandleUtil.methodHandle(TestParquetPredicateUtils.class, "throwUnsupportedOperation"),
-                MethodHandleUtil.methodHandle(TestParquetPredicateUtils.class, "throwUnsupportedOperation"),
-                MethodHandleUtil.methodHandle(TestParquetPredicateUtils.class, "throwUnsupportedOperation"));
-
-        TupleDomain<HiveColumnHandle> domain = TupleDomain.withColumnDomains(ImmutableMap.of(colHandle, Domain.notNull(mapType)));
-=======
                 methodHandle(TestParquetPredicateUtils.class, "throwUnsupportedOperationException"),
                 methodHandle(TestParquetPredicateUtils.class, "throwUnsupportedOperationException"),
                 methodHandle(TestParquetPredicateUtils.class, "throwUnsupportedOperationException"),
                 methodHandle(TestParquetPredicateUtils.class, "throwUnsupportedOperationException"));
 
         TupleDomain<HiveColumnHandle> domain = withColumnDomains(ImmutableMap.of(columnHandle, Domain.notNull(mapType)));
->>>>>>> d4b108fc
 
         MessageType fileSchema = new MessageType("hive_schema",
                 new GroupType(OPTIONAL, "my_map",
@@ -259,20 +178,12 @@
                             new PrimitiveType(REQUIRED, INT32, "key"),
                             new PrimitiveType(OPTIONAL, INT32, "value"))));
 
-<<<<<<< HEAD
-        TupleDomain<ColumnDescriptor> tupleDomain = getParquetTupleDomain(fileSchema, fileSchema, domain);
-        assertTrue(tupleDomain.getDomains().get().isEmpty());
-    }
-
-    public static void throwUnsupportedOperation()
-=======
         Map<List<String>, RichColumnDescriptor> descriptorsByPath = getDescriptors(fileSchema, fileSchema);
         TupleDomain<ColumnDescriptor> tupleDomain = getParquetTupleDomain(descriptorsByPath, domain);
         assertTrue(tupleDomain.getDomains().get().isEmpty());
     }
 
     public static void throwUnsupportedOperationException()
->>>>>>> d4b108fc
     {
         throw new UnsupportedOperationException();
     }
