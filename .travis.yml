language: java

env:
  global:
    - MAVEN_OPTS="-Xmx512M -XX:+ExitOnOutOfMemoryError"
    - MAVEN_SKIP_CHECKS_AND_DOCS="-Dair.check.skip-all=true -Dmaven.javadoc.skip=true"
    - MAVEN_FAST_INSTALL="-DskipTests $MAVEN_SKIP_CHECKS_AND_DOCS -B -q -T C1"
    - ARTIFACTS_UPLOAD_PATH_BRANCH=travis_build_artifacts/${TRAVIS_REPO_SLUG}/${TRAVIS_BRANCH}/${TRAVIS_BUILD_NUMBER}
    - ARTIFACTS_UPLOAD_PATH_PR=travis_build_artifacts_pr/${TRAVIS_REPO_SLUG}/${TRAVIS_BRANCH}/${TRAVIS_BUILD_NUMBER}
    - TEST_FLAGS=""
  matrix:
    - MAVEN_CHECKS=true
    - TEST_SPECIFIC_MODULES=presto-tests
    - TEST_SPECIFIC_MODULES=presto-tests TEST_FLAGS="-P ci-only"
    - TEST_SPECIFIC_MODULES=presto-raptor
    - TEST_SPECIFIC_MODULES=presto-accumulo
    - TEST_SPECIFIC_MODULES=presto-cassandra
    - TEST_SPECIFIC_MODULES=presto-hive
    - TEST_SPECIFIC_MODULES=presto-main
    - TEST_OTHER_MODULES=!presto-tests,!presto-raptor,!presto-accumulo,!presto-cassandra,!presto-hive,!presto-docs,!presto-server,!presto-server-rpm,!presto-main
    - PRODUCT_TESTS_BASIC_ENVIRONMENT=true
    - PRODUCT_TESTS_SPECIFIC_ENVIRONMENT=true
    - PRODUCT_TESTS_SPECIFIC_ENVIRONMENT_2=true
    - HIVE_TESTS=true

sudo: required
dist: trusty

cache:
  directories:
    - $HOME/.m2/repository

services:
  - docker

install:
  - ./mvnw -v
  - |
    if [[ -v TEST_SPECIFIC_MODULES ]]; then
      ./mvnw install $MAVEN_FAST_INSTALL -pl $TEST_SPECIFIC_MODULES -am
    fi
  - |
    if [[ -v TEST_OTHER_MODULES ]]; then
      ./mvnw install $MAVEN_FAST_INSTALL -pl '!presto-docs,!presto-server,!presto-server-rpm'
    fi
  - |
    if [[ -v PRODUCT_TESTS_BASIC_ENVIRONMENT || -v PRODUCT_TESTS_SPECIFIC_ENVIRONMENT || -v PRODUCT_TESTS_SPECIFIC_ENVIRONMENT_2 ]]; then
      ./mvnw install $MAVEN_FAST_INSTALL -pl '!presto-docs,!presto-server-rpm'
    fi
  - |
    if [[ -v HIVE_TESTS ]]; then
      ./mvnw install $MAVEN_FAST_INSTALL -pl presto-hive-hadoop2 -am
    fi

before_script:
  - |
    export ARTIFACTS_UPLOAD_PATH=${ARTIFACTS_UPLOAD_PATH_BRANCH}
    if [ "$TRAVIS_PULL_REQUEST" != "false" ]; then
      export ARTIFACTS_UPLOAD_PATH=${ARTIFACTS_UPLOAD_PATH_PR}
    fi

# *** WARNING ***
#
# A single script block must include exactly ONE command.
# Travis runs a script block without the `-e` flag. Any failures in the middle are simply ignored.
#
# Specifying the `-e` flag manually is not recommended.
# It will stop the execution after the very first failure.
# Travis runs the remaining blocks even if one of the scripts returns a non zero status.
# Non zero status is propagated at the end of the build.
script:
  - |
    if [[ -v MAVEN_CHECKS ]]; then
      ./mvnw install -DskipTests -B -T C1 -P ci
    fi
  - |
    if [[ -v TEST_SPECIFIC_MODULES ]]; then
      ./mvnw test $MAVEN_SKIP_CHECKS_AND_DOCS -B -pl $TEST_SPECIFIC_MODULES $TEST_FLAGS
    fi
  - |
    if [[ -v TEST_OTHER_MODULES ]]; then
      ./mvnw test $MAVEN_SKIP_CHECKS_AND_DOCS -B -pl $TEST_OTHER_MODULES
    fi
  - |
    if [[ -v PRODUCT_TESTS_BASIC_ENVIRONMENT ]]; then
      presto-product-tests/bin/run_on_docker.sh \
        multinode -x quarantine,big_query,storage_formats,profile_specific_tests,tpcds,cassandra,mysql_connector,postgresql_connector,mysql
    fi
  - |
    if [[ -v PRODUCT_TESTS_SPECIFIC_ENVIRONMENT ]]; then
      presto-product-tests/bin/run_on_docker.sh \
        singlenode -g hdfs_no_impersonation
    fi
  - |
    if [[ -v PRODUCT_TESTS_SPECIFIC_ENVIRONMENT ]]; then
      presto-product-tests/bin/run_on_docker.sh \
        singlenode-kerberos-hdfs-no-impersonation -g hdfs_no_impersonation
    fi
  - |
    if [[ -v PRODUCT_TESTS_SPECIFIC_ENVIRONMENT ]]; then
      presto-product-tests/bin/run_on_docker.sh \
        singlenode-hdfs-impersonation -g storage_formats,cli,hdfs_impersonation
    fi
  - |
    if [[ -v PRODUCT_TESTS_SPECIFIC_ENVIRONMENT ]]; then
      presto-product-tests/bin/run_on_docker.sh \
        singlenode-kerberos-hdfs-impersonation -g storage_formats,cli,hdfs_impersonation,authorization,hive_file_header
    fi
  - |
    if [[ -v PRODUCT_TESTS_SPECIFIC_ENVIRONMENT_2 ]]; then
      presto-product-tests/bin/run_on_docker.sh \
        singlenode-ldap -g ldap -x simba_jdbc
    fi
# SQL server image sporadically hangs during the startup
# TODO: Uncomment it once issue is fixed
# https://github.com/Microsoft/mssql-docker/issues/76
#  - |
#    if [[ -v PRODUCT_TESTS_SPECIFIC_ENVIRONMENT ]]; then
#      presto-product-tests/bin/run_on_docker.sh \
#        singlenode-sqlserver -g sqlserver
#    fi
  - |
    if [[ -v PRODUCT_TESTS_SPECIFIC_ENVIRONMENT_2 ]]; then
      presto-product-tests/bin/run_on_docker.sh \
        multinode-tls -g smoke,cli,group-by,join,tls
    fi
<<<<<<< HEAD
# Running into issues connecting to MySQL in docker container. We also
# don't use the MySQL connector. Commenting these out for now
#  - |
#    if [[ -v PRODUCT_TESTS_SPECIFIC_ENVIRONMENT ]]; then
#      presto-product-tests/bin/run_on_docker.sh \
#        singlenode-mysql -g mysql_connector,mysql
#    fi
=======
  - |
    if [[ -v PRODUCT_TESTS_SPECIFIC_ENVIRONMENT_2 ]]; then
      presto-product-tests/bin/run_on_docker.sh \
        singlenode-mysql -g mysql_connector,mysql
    fi
>>>>>>> d4b108fc
  - |
    if [[ -v PRODUCT_TESTS_SPECIFIC_ENVIRONMENT_2 ]]; then
      presto-product-tests/bin/run_on_docker.sh \
        singlenode-postgresql -g postgresql_connector
    fi
  - |
    if [[ -v PRODUCT_TESTS_SPECIFIC_ENVIRONMENT_2 ]]; then
      presto-product-tests/bin/run_on_docker.sh \
        singlenode-cassandra -g cassandra
    fi
  - |
    if [[ -v HIVE_TESTS ]]; then
      presto-hive-hadoop2/bin/run_hive_tests.sh
    fi
  - |
    if [[ -v HIVE_TESTS && -v HIVE_TESTS_AWS_ACCESS_KEY_ID ]]; then
      env AWS_ACCESS_KEY_ID=$HIVE_TESTS_AWS_ACCESS_KEY_ID \
        AWS_SECRET_ACCESS_KEY=$HIVE_TESTS_AWS_SECRET_ACCESS_KEY \
        S3_BUCKET_ENDPOINT=$S3_TESTS_BUCKET_ENDPOINT \
        S3_BUCKET=$S3_TESTS_BUCKET \
        presto-hive-hadoop2/bin/run_hive_s3_tests.sh
    fi
  - |
    if [[ -v HIVE_TESTS && -v HIVE_TESTS_AWS_ACCESS_KEY_ID ]]; then
      env AWS_ACCESS_KEY_ID=$HIVE_TESTS_AWS_ACCESS_KEY_ID \
        AWS_SECRET_ACCESS_KEY=$HIVE_TESTS_AWS_SECRET_ACCESS_KEY \
        ./mvnw -pl presto-hive test -B -P test-hive-glue
    fi

before_cache:
  # Make the cache stable between builds by removing build output
  - rm -rf $HOME/.m2/repository/com/facebook

# Slack update to Criteo's internal boss-db channel
notifications:
    slack: criteo:A7O7RrW6MmxK3ECeKeJBgJXP

# Allow building only master & criteo-master for now
branches:
  only:
  - master
  - criteo-master

before_deploy:
  - mkdir /tmp/artifacts
  - cp -n presto-server/target/presto-server-*.tar.gz /tmp/artifacts
  - cp -n presto-server-rpm/target/presto-server-rpm-*.x86_64.rpm /tmp/artifacts
  - cp -n presto-product-tests/target/presto-product-tests-*-executable.jar /tmp/artifacts
  - cp -n presto-jdbc/target/presto-jdbc-*.jar /tmp/artifacts
  - cp -n presto-cli/target/presto-cli-*-executable.jar /tmp/artifacts
  - echo $TRAVIS_COMMIT > /tmp/artifacts/git-revision.txt
  - echo "<script>location='https://travis-ci.org/${TRAVIS_REPO_SLUG}/builds/${TRAVIS_BUILD_ID}'</script>"
    > /tmp/artifacts/travis_build.html
  - ls -lah /tmp/artifacts

deploy:
  on:
    all_branches: true
    condition: -v DEPLOY_S3_ACCESS_KEY && -v MAVEN_CHECKS
  provider: s3
  access_key_id: ${DEPLOY_S3_ACCESS_KEY}
  secret_access_key: ${DEPLOY_S3_SECRET_KEY}
  bucket: ${DEPLOY_S3_BUCKET}
  skip_cleanup: true
  local-dir: /tmp/artifacts
  upload-dir: ${ARTIFACTS_UPLOAD_PATH}
  acl: public_read

after_script:
- |
  if [[ -v DEPLOY_S3_ACCESS_KEY ]]; then
    sudo pip install awscli
    export AWS_ACCESS_KEY_ID=${DEPLOY_S3_ACCESS_KEY}
    export AWS_SECRET_ACCESS_KEY=${DEPLOY_S3_SECRET_KEY}

    JOB_ARTIFACTS_URL_PREFIX=s3://${DEPLOY_S3_BUCKET}/${ARTIFACTS_UPLOAD_PATH}/travis_jobs/${TRAVIS_JOB_NUMBER}-run
    JOB_RUN_ATTEMPTS=$( aws s3 ls ${JOB_ARTIFACTS_URL_PREFIX} | wc -l | tr -d '[:space:]' )
    JOB_STATUS=$( [ "$TRAVIS_TEST_RESULT" == "0" ] && echo SUCCESS || echo FAILURE )

    mkdir -p /tmp/job_artifacts/
    rsync -av -m \
      --include='**/' \
      --include='**/surefire-reports/**.xml' \
      --include='**/surefire-reports/emailable-report.html' \
      --include='**/product-tests-presto-jvm-error-file.log' \
      --include='**/test-reports/junitreports/**.xml' \
      --include='**/test-reports/emailable-report.html' \
      --exclude='*' \
      . /tmp/job_artifacts/
    wget https://api.travis-ci.org/jobs/${TRAVIS_JOB_ID}/log.txt?deansi=true -O /tmp/job_artifacts/log.txt

    aws s3 sync /tmp/job_artifacts ${JOB_ARTIFACTS_URL_PREFIX}_$((JOB_RUN_ATTEMPTS + 1))-${JOB_STATUS} --quiet
  fi<|MERGE_RESOLUTION|>--- conflicted
+++ resolved
@@ -124,7 +124,6 @@
       presto-product-tests/bin/run_on_docker.sh \
         multinode-tls -g smoke,cli,group-by,join,tls
     fi
-<<<<<<< HEAD
 # Running into issues connecting to MySQL in docker container. We also
 # don't use the MySQL connector. Commenting these out for now
 #  - |
@@ -132,13 +131,6 @@
 #      presto-product-tests/bin/run_on_docker.sh \
 #        singlenode-mysql -g mysql_connector,mysql
 #    fi
-=======
-  - |
-    if [[ -v PRODUCT_TESTS_SPECIFIC_ENVIRONMENT_2 ]]; then
-      presto-product-tests/bin/run_on_docker.sh \
-        singlenode-mysql -g mysql_connector,mysql
-    fi
->>>>>>> d4b108fc
   - |
     if [[ -v PRODUCT_TESTS_SPECIFIC_ENVIRONMENT_2 ]]; then
       presto-product-tests/bin/run_on_docker.sh \
